#!/bin/bash
# Copyright 2020 The TensorFlow Quantum Authors. All Rights Reserved.
#
# Licensed under the Apache License, Version 2.0 (the "License");
# you may not use this file except in compliance with the License.
# You may obtain a copy of the License at
#
#     http://www.apache.org/licenses/LICENSE-2.0
#
# Unless required by applicable law or agreed to in writing, software
# distributed under the License is distributed on an "AS IS" BASIS,
# WITHOUT WARRANTIES OR CONDITIONS OF ANY KIND, either express or implied.
# See the License for the specific language governing permissions and
# limitations under the License.
# =============================================================================

# Run the tutorials using the installed pip package
pip install jupyter nbclient==0.6.5 jupyter-client==6.1.12 ipython==7.22.0
# Workaround for ipykernel - see https://github.com/ipython/ipykernel/issues/422
pip install ipykernel==5.1.1
# OpenAI Gym pip package needed for the quantum reinforcement learning tutorial
pip install gym==0.24.1
# seaborn has also numpy dependency, it requires version >= 0.12.0.
pip install seaborn==0.12.0
# tf_docs pip package needed for noise tutorial.
pip install -q git+https://github.com/tensorflow/docs
<<<<<<< HEAD
=======
# ReCirq pip package needed for research tools.
pip install --quiet git+https://github.com/quantumlib/ReCirq
>>>>>>> 56a6d591
# Leave the quantum directory, otherwise errors may occur
cd ..
examples_output=$(python3 quantum/scripts/test_tutorials.py)
exit_code=$?
if [ "$exit_code" == "0" ]; then
	exit 0;
else
	echo "Tutorials failed to run to completion:"
	echo "{$examples_output}"
	exit 64;
fi<|MERGE_RESOLUTION|>--- conflicted
+++ resolved
@@ -24,11 +24,8 @@
 pip install seaborn==0.12.0
 # tf_docs pip package needed for noise tutorial.
 pip install -q git+https://github.com/tensorflow/docs
-<<<<<<< HEAD
-=======
 # ReCirq pip package needed for research tools.
 pip install --quiet git+https://github.com/quantumlib/ReCirq
->>>>>>> 56a6d591
 # Leave the quantum directory, otherwise errors may occur
 cd ..
 examples_output=$(python3 quantum/scripts/test_tutorials.py)
