# Copyright 2020 The TensorFlow Quantum Authors. All Rights Reserved.
#
# Licensed under the Apache License, Version 2.0 (the "License");
# you may not use this file except in compliance with the License.
# You may obtain a copy of the License at
#
#     http://www.apache.org/licenses/LICENSE-2.0
#
# Unless required by applicable law or agreed to in writing, software
# distributed under the License is distributed on an "AS IS" BASIS,
# WITHOUT WARRANTIES OR CONDITIONS OF ANY KIND, either express or implied.
# See the License for the specific language governing permissions and
# limitations under the License.
# =============================================================================
"""Module functions for tensorflow_quantum.*"""

# Import basic ops and op getters.
from tensorflow_quantum.core import (append_circuit, get_expectation_op,
                                     get_sampled_expectation_op,
                                     get_sampling_op, get_state_op,
                                     get_unitary_op, padded_to_ragged,
                                     padded_to_ragged2d, resolve_parameters)

# Import math ops.
from tensorflow_quantum.core import math_ops as math

# Import noise ops.
from tensorflow_quantum.core import noise

# Re-label python module as layers module.
import tensorflow_quantum.python.layers as layers

# Import quantum_context getters and setters
from tensorflow_quantum.python.quantum_context import (
    # Context setting functions.
    get_quantum_concurrent_op_mode,
    set_quantum_concurrent_op_mode,
)

# Import utility functions for tensor operations & conversions.
from tensorflow_quantum.python.util import (
    # Utility functions
    convert_to_tensor,
    from_tensor,
)

# Re-label python module as util module.
import tensorflow_quantum.python.util as util

# Import datasets.
import tensorflow_quantum.datasets as datasets

# Import differentiators.
import tensorflow_quantum.python.differentiators as differentiators

# Import optimizers.
import tensorflow_quantum.python.optimizers as optimizers

# Python adds these symbols for resolution of above imports to
# work. We get rid of them so that we don't have two paths to
# things. For example: tfq.layers and tfq.python.layers
# pylint: disable=undefined-variable
del python
del core
# pylint: enable=undefined-variable

<<<<<<< HEAD
__version__ = '0.7.2'
=======
__version__ = '0.8.0'
>>>>>>> 56a6d591
<|MERGE_RESOLUTION|>--- conflicted
+++ resolved
@@ -64,8 +64,4 @@
 del core
 # pylint: enable=undefined-variable
 
-<<<<<<< HEAD
-__version__ = '0.7.2'
-=======
-__version__ = '0.8.0'
->>>>>>> 56a6d591
+__version__ = '0.8.0'