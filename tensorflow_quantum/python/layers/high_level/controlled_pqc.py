--- conflicted
+++ resolved
@@ -128,10 +128,7 @@
                  *,
                  repetitions=None,
                  backend='noiseless',
-<<<<<<< HEAD
-=======
                  use_cuquantum=False,
->>>>>>> 56a6d591
                  differentiator=None,
                  **kwargs):
         """Instantiate this layer.
@@ -157,11 +154,8 @@
             `sampled_based` is True or it must inherit
             `cirq.sim.simulator.SimulatesExpectationValues` if `sample_based` is
             False.
-<<<<<<< HEAD
-=======
         use_cuquantum: Optional Python `bool` indicating whether or not to use
             GPU ops
->>>>>>> 56a6d591
         differentiator: Optional `tfq.differentiator` object to specify how
             gradients of `model_circuit` should be calculated.
         """
