--- conflicted
+++ resolved
@@ -353,8 +353,6 @@
 
     @catch_empty_inputs
     @tf.function
-<<<<<<< HEAD
-=======
     def differentiate_analytic_cuquantum(self, programs, symbol_names,
                                          symbol_values, pauli_sums,
                                          forward_pass_vals, grad):
@@ -379,7 +377,6 @@
 
     @catch_empty_inputs
     @tf.function
->>>>>>> 56a6d591
     def differentiate_analytic(self, programs, symbol_names, symbol_values,
                                pauli_sums, forward_pass_vals, grad):
         """Differentiate a circuit with analytical expectation.
