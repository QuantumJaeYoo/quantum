# Copyright 2020 The TensorFlow Quantum Authors. All Rights Reserved.
#
# Licensed under the Apache License, Version 2.0 (the "License");
# you may not use this file except in compliance with the License.
# You may obtain a copy of the License at
#
#     http://www.apache.org/licenses/LICENSE-2.0
#
# Unless required by applicable law or agreed to in writing, software
# distributed under the License is distributed on an "AS IS" BASIS,
# WITHOUT WARRANTIES OR CONDITIONS OF ANY KIND, either express or implied.
# See the License for the specific language governing permissions and
# limitations under the License.
# =============================================================================
"""Compute gradients by combining function values linearly."""
import tensorflow as tf

from tensorflow_quantum.core.ops import tfq_adj_grad_op
try:
    from tensorflow_quantum.core.ops import tfq_adj_grad_op_cuquantum
    _ENABLE_USE_CUQUANTUM = True
except:
    _ENABLE_USE_CUQUANTUM = False
    tfq_adj_grad_op_cuquantum = tfq_adj_grad_op

from tensorflow_quantum.python.differentiators import differentiator


class Adjoint(differentiator.Differentiator):
    """Differentiate a circuit with respect to its inputs by adjoint method.

    **Caution** This differentiator is only compatible with analytic expectation
    calculations and the native C++ ops (`backend = None`). The methods used by
    this differentiation techniques can not be realized easily on a real device.

    The Adjoint differentiator follows along with the methods described here:
    [arXiv:1912.10877](https://arxiv.org/abs/1912.10877) and
    [ doi: 10.1111/j.1365-246X.2006.02978.x](
    https://academic.oup.com/gji/article-pdf/167/2/495/1492368/167-2-495.pdf).
    The Adjoint method differentiates the input circuits in roughly one forward
    and backward pass over the circuits, to calculate the gradient of
    a symbol only a constant number of gate operations need to be applied to
    the circuits state. When the number of parameters in a circuit is very
    large, this differentiator performs much better than all the others found
    in TFQ.


    >>> my_op = tfq.get_expectation_op()
    >>> adjoint_differentiator = tfq.differentiators.Adjoint()
    >>> # Get an expectation op, with this differentiator attached.
    >>> op = adjoint_differentiator.generate_differentiable_op(
    ...     analytic_op=my_op
    ... )
    >>> qubit = cirq.GridQubit(0, 0)
    >>> circuit = tfq.convert_to_tensor([
    ...     cirq.Circuit(cirq.X(qubit) ** sympy.Symbol('alpha'))
    ... ])
    >>> psums = tfq.convert_to_tensor([[cirq.Z(qubit)]])
    >>> symbol_values = np.array([[0.123]], dtype=np.float32)
    >>> # Calculate tfq gradient.
    >>> symbol_values_t = tf.convert_to_tensor(symbol_values)
    >>> symbol_names = tf.convert_to_tensor(['alpha'])
    >>> with tf.GradientTape() as g:
    ...     g.watch(symbol_values_t)
    ...     expectations = op(circuit, symbol_names, symbol_values_t, psums
    ... )
    >>> grads = g.gradient(expectations, symbol_values_t)
    >>> grads
    tf.Tensor([[-1.1839]], shape=(1, 1), dtype=float32)

    """

    def generate_differentiable_op(self,
                                   *,
                                   sampled_op=None,
                                   analytic_op=None,
                                   use_cuquantum=False):
        """Generate a differentiable op by attaching self to an op.

        See `tfq.differentiators.Differentiator`. This has been partially
        re-implemented by the Adjoint differentiator to disallow the
        `sampled_op` input.


        Args:
            sampled_op: A `callable` op that you want to make differentiable
                using this differentiator's `differentiate_sampled` method.
            analytic_op: A `callable` op that you want to make differentiable
                using this differentiators `differentiate_analytic` method.
            use_cuquantum: A `bool` indicating whether to use the cuQuantum
                version of the adjoint gradient op.

        Returns:
            A `callable` op that who's gradients are now registered to be
            a call to this differentiators `differentiate_*` function.

        """
        if sampled_op is not None:
            raise ValueError("sample base backends are not supported by the "
                             "Adjoint method, please use analytic expectation"
                             " or choose another differentiator.")
        use_cuquantum = _ENABLE_USE_CUQUANTUM and use_cuquantum

        return super().generate_differentiable_op(analytic_op=analytic_op,
                                                  use_cuquantum=use_cuquantum)

    @tf.function
    def get_gradient_circuits(self, programs, symbol_names, symbol_values):
        """See base class description."""
        raise NotImplementedError(
            "Adjoint differentiator cannot run on a real QPU, "
            "therefore it has no accessible gradient circuits.")

    @differentiator.catch_empty_inputs
<<<<<<< HEAD
=======
    @tf.function
    def differentiate_analytic_cuquantum(
            self,
            programs,
            symbol_names,
            symbol_values,
            pauli_sums,
            forward_pass_vals,
            grad,
    ):
        """Returns cuquantum adjoint gradient op result."""
        return tfq_adj_grad_op_cuquantum.tfq_adj_grad(programs, symbol_names,
                                                      symbol_values, pauli_sums,
                                                      grad)

    @differentiator.catch_empty_inputs
>>>>>>> 56a6d591
    @tf.function
    def differentiate_analytic(
            self,
            programs,
            symbol_names,
            symbol_values,
            pauli_sums,
            forward_pass_vals,
            grad,
    ):
        """Returns cpu adjoint gradient op result."""
        return tfq_adj_grad_op.tfq_adj_grad(programs, symbol_names,
                                            symbol_values, pauli_sums, grad)

    def differentiate_sampled_cuquantum(
            self,
            programs,
            symbol_names,
            symbol_values,
            pauli_sums,
            num_samples,
            forward_pass_vals,
            grad,
    ):
        raise NotImplementedError(
            "Adjoint state methods are not supported in sample based settings."
            " Please use analytic expectation calculation or a different "
            "tfq.differentiator.")

    def differentiate_sampled(
            self,
            programs,
            symbol_names,
            symbol_values,
            pauli_sums,
            num_samples,
            forward_pass_vals,
            grad,
    ):
        raise NotImplementedError(
            "Adjoint state methods are not supported in sample based settings."
            " Please use analytic expectation calculation or a different "
            "tfq.differentiator.")<|MERGE_RESOLUTION|>--- conflicted
+++ resolved
@@ -112,8 +112,6 @@
             "therefore it has no accessible gradient circuits.")
 
     @differentiator.catch_empty_inputs
-<<<<<<< HEAD
-=======
     @tf.function
     def differentiate_analytic_cuquantum(
             self,
@@ -130,7 +128,6 @@
                                                       grad)
 
     @differentiator.catch_empty_inputs
->>>>>>> 56a6d591
     @tf.function
     def differentiate_analytic(
             self,
