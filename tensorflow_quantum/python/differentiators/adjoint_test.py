--- conflicted
+++ resolved
@@ -20,16 +20,12 @@
 NEW_PATH = [x for x in sys.path if 'com_google_protobuf' not in x]
 sys.path = NEW_PATH
 # pylint: enable=wrong-import-position
-<<<<<<< HEAD
-
-=======
 from unittest import mock
 
 from absl.testing import parameterized
 import cirq
 import numpy as np
 import sympy
->>>>>>> 56a6d591
 import tensorflow as tf
 
 from tensorflow_quantum.core.ops import circuit_execution_ops
