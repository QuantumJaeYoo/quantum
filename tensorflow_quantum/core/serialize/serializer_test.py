--- conflicted
+++ resolved
@@ -453,70 +453,38 @@
     # representable on a float. Powers of 2 are a convenient subset.
     pairs = [
         # Depolarization.
-<<<<<<< HEAD
-        (cirq.Circuit(cirq.depolarize(p=0.3)(q0)),
-         _build_op_proto("DP", ['p'], [0.3], [q0_str])),
-
-        # Asymmetric depolarization.
-        (cirq.Circuit(
-            cirq.asymmetric_depolarize(p_x=0.1, p_y=0.2, p_z=0.3)(q0)),
-         _build_op_proto("ADP", ['p_x', 'p_y', 'p_z'], [0.1, 0.2, 0.3],
-                         [q0_str])),
-
-        # Generalized Amplitude damp.
-        (cirq.Circuit(cirq.generalized_amplitude_damp(p=0.1, gamma=0.2)(q0)),
-         _build_op_proto("GAD", ['p', 'gamma'], [0.1, 0.2], [q0_str])),
-
-        # Amplitude damp.
-        (cirq.Circuit(cirq.amplitude_damp(gamma=0.1)(q0)),
-         _build_op_proto("AD", ['gamma'], [0.1], [q0_str])),
-=======
         (cirq.Circuit(cirq.depolarize(p=0.5)(q0)),
-         _build_op_proto("DP", ['p'], [0.5], ['0_0'])),
+         _build_op_proto("DP", ['p'], [0.5], [q0_str])),
 
         # Asymmetric depolarization.
         (cirq.Circuit(
             cirq.asymmetric_depolarize(p_x=0.125, p_y=0.25, p_z=0.5)(q0)),
          _build_op_proto("ADP", ['p_x', 'p_y', 'p_z'], [0.125, 0.25, 0.5],
-                         ['0_0'])),
+                         [q0_str])),
 
         # Generalized Amplitude damp.
         (cirq.Circuit(cirq.generalized_amplitude_damp(p=0.125, gamma=0.25)(q0)),
-         _build_op_proto("GAD", ['p', 'gamma'], [0.125, 0.25], ['0_0'])),
+         _build_op_proto("GAD", ['p', 'gamma'], [0.125, 0.25], [q0_str])),
 
         # Amplitude damp.
         (cirq.Circuit(cirq.amplitude_damp(gamma=0.125)(q0)),
-         _build_op_proto("AD", ['gamma'], [0.125], ['0_0'])),
->>>>>>> 27066552
+         _build_op_proto("AD", ['gamma'], [0.125], [q0_str])),
 
         # Reset.
         (cirq.Circuit(cirq.reset(q0)), _build_op_proto("RST", [], [],
                                                        [q0_str])),
 
         # Phase damp.
-<<<<<<< HEAD
-        (cirq.Circuit(cirq.phase_damp(gamma=0.1)(q0)),
-         _build_op_proto("PD", ['gamma'], [0.1], [q0_str])),
-
-        # Phase flip.
-        (cirq.Circuit(cirq.phase_flip(p=0.1)(q0)),
-         _build_op_proto("PF", ['p'], [0.1], [q0_str])),
-
-        # Bit flip.
-        (cirq.Circuit(cirq.bit_flip(p=0.1)(q0)),
-         _build_op_proto("BF", ['p'], [0.1], [q0_str]))
-=======
         (cirq.Circuit(cirq.phase_damp(gamma=0.125)(q0)),
-         _build_op_proto("PD", ['gamma'], [0.125], ['0_0'])),
+         _build_op_proto("PD", ['gamma'], [0.125], [q0_str])),
 
         # Phase flip.
         (cirq.Circuit(cirq.phase_flip(p=0.125)(q0)),
-         _build_op_proto("PF", ['p'], [0.125], ['0_0'])),
+         _build_op_proto("PF", ['p'], [0.125], [q0_str])),
 
         # Bit flip.
         (cirq.Circuit(cirq.bit_flip(p=0.125)(q0)),
-         _build_op_proto("BF", ['p'], [0.125], ['0_0']))
->>>>>>> 27066552
+         _build_op_proto("BF", ['p'], [0.125], [q0_str]))
     ]
     return pairs
 
