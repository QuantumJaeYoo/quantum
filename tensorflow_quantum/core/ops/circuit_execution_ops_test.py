# Copyright 2020 The TensorFlow Quantum Authors. All Rights Reserved.
#
# Licensed under the Apache License, Version 2.0 (the "License");
# you may not use this file except in compliance with the License.
# You may obtain a copy of the License at
#
#     http://www.apache.org/licenses/LICENSE-2.0
#
# Unless required by applicable law or agreed to in writing, software
# distributed under the License is distributed on an "AS IS" BASIS,
# WITHOUT WARRANTIES OR CONDITIONS OF ANY KIND, either express or implied.
# See the License for the specific language governing permissions and
# limitations under the License.
# =============================================================================
"""Module to test consistency between Cirq and TFQ circuit execution ops."""
# Remove PYTHONPATH collisions for protobuf.
# pylint: disable=wrong-import-position
import sys

NEW_PATH = [x for x in sys.path if 'com_google_protobuf' not in x]
sys.path = NEW_PATH
# pylint: enable=wrong-import-position

from unittest import mock
import numpy as np
import tensorflow as tf
from absl.testing import parameterized
from scipy import stats
import cirq
import cirq_google
<<<<<<< HEAD
=======
from cirq_google.engine.abstract_processor import AbstractProcessor
>>>>>>> 56a6d591

from tensorflow_quantum.core.ops import batch_util, circuit_execution_ops
from tensorflow_quantum.python import util

# Number of random circuits to use in a test batch.
BATCH_SIZE = 15

# These get used everywhere
WF_SIM = cirq.sim.sparse_simulator.Simulator()
DM_SIM = cirq.sim.density_matrix_simulator.DensityMatrixSimulator()

EXPECTATION_OPS = [
    circuit_execution_ops.get_expectation_op(backend=None,
                                             quantum_concurrent=True),
    circuit_execution_ops.get_expectation_op(backend=WF_SIM,
                                             quantum_concurrent=True),
    circuit_execution_ops.get_expectation_op(backend=DM_SIM,
                                             quantum_concurrent=True),
    # For timing interests C++ backend is tested in quantum_concurrent mode.
    circuit_execution_ops.get_expectation_op(backend=None,
                                             quantum_concurrent=False),
    # For cuQuantum op. quantum_concurrent=True is not allowed.
    circuit_execution_ops.get_expectation_op(backend=None,
                                             quantum_concurrent=False,
                                             use_cuquantum=True)
]

SAMPLING_OPS = [
    circuit_execution_ops.get_sampling_op(backend=None,
                                          quantum_concurrent=True),
    circuit_execution_ops.get_sampling_op(backend=WF_SIM,
                                          quantum_concurrent=True),
    circuit_execution_ops.get_sampling_op(backend=DM_SIM,
                                          quantum_concurrent=True),
    # For timing interests C++ backend is tested in quantum_concurrent mode.
    circuit_execution_ops.get_sampling_op(backend=None,
                                          quantum_concurrent=False),
    # For cuQuantum op. quantum_concurrent=True is not allowed.
    circuit_execution_ops.get_sampling_op(backend=None,
                                          quantum_concurrent=False,
                                          use_cuquantum=True)
]

STATE_OPS = [
    circuit_execution_ops.get_state_op(backend=None, quantum_concurrent=True),
    circuit_execution_ops.get_state_op(backend=WF_SIM, quantum_concurrent=True),
    circuit_execution_ops.get_state_op(backend=DM_SIM, quantum_concurrent=True),
    # For timing interests C++ backend is tested in quantum_concurrent mode.
    circuit_execution_ops.get_state_op(backend=None, quantum_concurrent=False),
    # For cuQuantum op. quantum_concurrent=True is not allowed.
    circuit_execution_ops.get_state_op(backend=None,
                                       quantum_concurrent=False,
                                       use_cuquantum=True)
]
NO_DM_STATE_OPS = STATE_OPS[:2] + STATE_OPS[2:]

SAMPLED_EXPECTATION_OPS = [
    circuit_execution_ops.get_sampled_expectation_op(backend=None,
                                                     quantum_concurrent=True),
    circuit_execution_ops.get_sampled_expectation_op(backend=WF_SIM,
                                                     quantum_concurrent=True),
    circuit_execution_ops.get_sampled_expectation_op(backend=DM_SIM,
                                                     quantum_concurrent=True),
    # For timing interests C++ backend is tested in quantum_concurrent mode.
    circuit_execution_ops.get_sampled_expectation_op(backend=None,
                                                     quantum_concurrent=False),
    # For cuQuantum op. quantum_concurrent=True is not allowed.
    circuit_execution_ops.get_sampled_expectation_op(backend=None,
                                                     quantum_concurrent=False,
                                                     use_cuquantum=True)
]

SIMS = [WF_SIM, WF_SIM, DM_SIM, WF_SIM, WF_SIM]
NO_DM_SIMS = SIMS[:2] + SIMS[2:]


class OpGetterInputChecks(tf.test.TestCase):
    """Check that the op getters handle inputs correctly."""

    def test_get_expectation_inputs(self):
        """Test that get expectation only accepts inputs it should."""
        circuit_execution_ops.get_expectation_op()
        circuit_execution_ops.get_expectation_op(backend=cirq.Simulator())
        circuit_execution_ops.get_expectation_op(
            backend=cirq.DensityMatrixSimulator())
        circuit_execution_ops.get_expectation_op()
        with self.assertRaisesRegex(NotImplementedError,
                                    expected_regex='Sample-based'):
            mock_processor = mock.create_autospec(AbstractProcessor)
            circuit_execution_ops.get_expectation_op(
<<<<<<< HEAD
                cirq_google.QuantumEngineSampler(engine=mock_engine,
                                                 processor_id='test',
                                                 gate_set=cirq_google.XMON))
=======
                cirq_google.ProcessorSampler(processor=mock_processor))
>>>>>>> 56a6d591
        with self.assertRaisesRegex(
                TypeError,
                expected_regex="cirq.sim.simulator.SimulatesExpectationValues"):
            circuit_execution_ops.get_expectation_op(backend="junk")

        with self.assertRaisesRegex(TypeError,
                                    expected_regex="must be type bool."):
            circuit_execution_ops.get_expectation_op(quantum_concurrent='junk')

        with self.assertRaisesRegex(TypeError,
                                    expected_regex="must be type bool."):
            circuit_execution_ops.get_expectation_op(use_cuquantum='junk')

        with self.assertRaisesRegex(
                ValueError, expected_regex="not be True at the same time"):
            circuit_execution_ops.get_expectation_op(quantum_concurrent=True,
                                                     use_cuquantum=True)

    def test_get_sampled_expectation_inputs(self):
        """Test that get expectation only accepts inputs it should."""
        circuit_execution_ops.get_sampled_expectation_op()
        circuit_execution_ops.get_sampled_expectation_op(
            backend=cirq.Simulator())
        circuit_execution_ops.get_sampled_expectation_op(
            backend=cirq.DensityMatrixSimulator())
        mock_processor = mock.create_autospec(AbstractProcessor)
        circuit_execution_ops.get_sampled_expectation_op(
<<<<<<< HEAD
            cirq_google.QuantumEngineSampler(engine=mock_engine,
                                             processor_id='test',
                                             gate_set=cirq_google.XMON))
=======
            cirq_google.ProcessorSampler(processor=mock_processor))
>>>>>>> 56a6d591
        with self.assertRaisesRegex(TypeError, expected_regex="a Cirq.Sampler"):
            circuit_execution_ops.get_sampled_expectation_op(backend="junk")

        with self.assertRaisesRegex(TypeError,
                                    expected_regex="must be type bool."):
            circuit_execution_ops.get_sampled_expectation_op(
                quantum_concurrent='junk')

        with self.assertRaisesRegex(TypeError,
                                    expected_regex="must be type bool."):
            circuit_execution_ops.get_sampled_expectation_op(
                use_cuquantum='junk')

        with self.assertRaisesRegex(
                ValueError, expected_regex="not be True at the same time"):
            circuit_execution_ops.get_sampled_expectation_op(
                quantum_concurrent=True, use_cuquantum=True)

    def test_get_samples_inputs(self):
        """Test that get_samples only accepts inputs it should."""
        circuit_execution_ops.get_sampling_op()
        circuit_execution_ops.get_sampling_op(backend=cirq.Simulator())
        circuit_execution_ops.get_sampling_op(
            backend=cirq.DensityMatrixSimulator())
        mock_processor = mock.create_autospec(AbstractProcessor)
        circuit_execution_ops.get_sampling_op(
<<<<<<< HEAD
            backend=cirq_google.QuantumEngineSampler(engine=mock_engine,
                                                     processor_id='test',
                                                     gate_set=cirq_google.XMON))
=======
            backend=cirq_google.ProcessorSampler(processor=mock_processor))
>>>>>>> 56a6d591
        with self.assertRaisesRegex(TypeError,
                                    expected_regex="Expected a Cirq.Sampler"):
            circuit_execution_ops.get_sampling_op(backend="junk")

        with self.assertRaisesRegex(TypeError,
                                    expected_regex="must be type bool."):
            circuit_execution_ops.get_sampling_op(quantum_concurrent='junk')

        with self.assertRaisesRegex(TypeError,
                                    expected_regex="must be type bool."):
            circuit_execution_ops.get_sampling_op(use_cuquantum='junk')

        with self.assertRaisesRegex(
                ValueError, expected_regex="not be True at the same time"):
            circuit_execution_ops.get_sampling_op(quantum_concurrent=True,
                                                  use_cuquantum=True)

    def test_get_state_inputs(self):
        """Test that get_states only accepts inputs it should."""
        circuit_execution_ops.get_state_op()
        circuit_execution_ops.get_state_op(backend=cirq.Simulator())
        circuit_execution_ops.get_state_op(
            backend=cirq.DensityMatrixSimulator())
        with self.assertRaisesRegex(TypeError,
                                    expected_regex="Cirq.SimulatesFinalState"):
            circuit_execution_ops.get_state_op(backend="junk")
        with self.assertRaisesRegex(TypeError,
                                    expected_regex="Cirq.SimulatesFinalState"):
            mock_processor = mock.create_autospec(AbstractProcessor)
            circuit_execution_ops.get_state_op(
<<<<<<< HEAD
                backend=cirq_google.QuantumEngineSampler(
                    engine=mock_engine,
                    processor_id='test',
                    gate_set=cirq_google.XMON))
=======
                backend=cirq_google.ProcessorSampler(processor=mock_processor))
>>>>>>> 56a6d591

        with self.assertRaisesRegex(TypeError,
                                    expected_regex="must be type bool."):
            circuit_execution_ops.get_state_op(quantum_concurrent='junk')

        with self.assertRaisesRegex(TypeError,
                                    expected_regex="must be type bool."):
            circuit_execution_ops.get_state_op(use_cuquantum='junk')

        with self.assertRaisesRegex(
                ValueError, expected_regex="not be True at the same time"):
            circuit_execution_ops.get_state_op(quantum_concurrent=True,
                                               use_cuquantum=True)


class ExecutionOpsConsistentyTest(tf.test.TestCase, parameterized.TestCase):
    """Test all ops produce equivalent output to one another."""

    @parameterized.parameters([{
        'op_and_sim': (op, sim)
    } for (op, sim) in zip(STATE_OPS, SIMS)])
    def test_supported_gates_consistent(self, op_and_sim):
        """Ensure that supported gates are consistent across backends."""
        op = op_and_sim[0]
        sim = op_and_sim[1]
        # mix qubit types.
        qubits = cirq.GridQubit.rect(1, 4) + [cirq.LineQubit(10)]
        circuit_batch = []

        gate_ref = util.get_supported_gates()
        for gate in gate_ref:
            # Create a circuit with non zero entries on real
            # and imaginary values.
            c = cirq.Circuit()
            for qubit in qubits:
                c += cirq.Circuit(cirq.Y(qubit)**0.125)

            if gate_ref[gate] == 2:
                op_qubits = np.random.choice(qubits, size=2, replace=False)
                c += cirq.Circuit(gate(*op_qubits))
            elif gate_ref[gate] == 1:
                op_qubits = np.random.choice(qubits, size=1, replace=False)
                c += cirq.Circuit(gate(*op_qubits))
            else:
                raise ValueError(
                    "Unable to test supported gates across all ops."
                    "please update circuit_execution_ops_test.py")

            circuit_batch.append(c)

        op_states = op(util.convert_to_tensor(circuit_batch), [],
                       [[]] * len(circuit_batch)).to_list()
        cirq_states = batch_util.batch_calculate_state(
            circuit_batch, [cirq.ParamResolver({}) for _ in circuit_batch], sim)

        self.assertAllClose(cirq_states, op_states, atol=1e-5, rtol=1e-5)

    @parameterized.parameters(
        list(
            util.kwargs_cartesian_product(
                **{
                    'op_and_sim': [(op, sim)
                                   for (op, sim) in zip(STATE_OPS, SIMS)],
                    'n_qubits': [3, 7]
                })))
    def test_simulate_state_no_symbols(self, op_and_sim, n_qubits):
        """Compute states using cirq and tfq without symbols."""
        op = op_and_sim[0]
        sim = op_and_sim[1]

        circuit_batch, resolver_batch = util.random_circuit_resolver_batch(
            cirq.GridQubit.rect(1, n_qubits), BATCH_SIZE)

        op_states = op(util.convert_to_tensor(circuit_batch), [],
                       [[]] * BATCH_SIZE).to_list()
        cirq_states = batch_util.batch_calculate_state(circuit_batch,
                                                       resolver_batch, sim)

        self.assertAllClose(cirq_states, op_states, atol=1e-5, rtol=1e-5)

    @parameterized.parameters(
        list(
            util.kwargs_cartesian_product(
                **{
                    'op_and_sim': [(op, sim)
                                   for (op, sim) in zip(STATE_OPS, SIMS)],
                    'n_qubits': [3, 7],
                    'symbol_names': [['a'], ['a', 'b'],
                                     ['a', 'b', 'c', 'd', 'e']]
                })))
    def test_simulate_state_with_symbols(self, op_and_sim, n_qubits,
                                         symbol_names):
        """Compute states using cirq and tfq with symbols."""
        op = op_and_sim[0]
        sim = op_and_sim[1]

        circuit_batch, resolver_batch = \
            util.random_symbol_circuit_resolver_batch(
                cirq.GridQubit.rect(1, n_qubits), symbol_names, BATCH_SIZE)

        symbol_values_array = np.array(
            [[resolver[symbol]
              for symbol in symbol_names]
             for resolver in resolver_batch])

        op_states = op(util.convert_to_tensor(circuit_batch), symbol_names,
                       symbol_values_array).to_list()

        cirq_states = batch_util.batch_calculate_state(circuit_batch,
                                                       resolver_batch, sim)

        self.assertAllClose(cirq_states, op_states, atol=1e-5, rtol=1e-5)

    @parameterized.parameters(
        list(
            util.kwargs_cartesian_product(
                **{
                    'op_and_sim': [(op, sim) for (
                        op, sim) in zip(NO_DM_STATE_OPS, NO_DM_SIMS)],
                })))
    def test_simulate_state_large(self, op_and_sim):
        """Test a reasonably large and complex circuit."""
        op, sim = op_and_sim
        symbol_names = []
        circuit_batch, resolver_batch = \
            util.random_circuit_resolver_batch(
                cirq.GridQubit.rect(3, 3), 5)

        symbol_values_array = np.array(
            [[resolver[symbol]
              for symbol in symbol_names]
             for resolver in resolver_batch]).astype(np.float32)

        op_states = op(util.convert_to_tensor(circuit_batch), symbol_names,
                       symbol_values_array).to_list()

        cirq_states = batch_util.batch_calculate_state(circuit_batch,
                                                       resolver_batch, sim)

        self.assertAllClose(cirq_states, op_states, atol=1e-5, rtol=1e-5)

    @parameterized.parameters(
        list(
            util.kwargs_cartesian_product(**{
                'op_and_sim': [(op, sim) for (op, sim) in zip(STATE_OPS, SIMS)],
            })))
    def test_simulate_state_empty(self, op_and_sim):
        """Test empty circuits for states using cirq and tfq."""
        op = op_and_sim[0]
        sim = op_and_sim[1]

        circuit_batch = [cirq.Circuit() for _ in range(BATCH_SIZE)]
        resolver_batch = [cirq.ParamResolver({}) for _ in range(BATCH_SIZE)]

        op_states = op(util.convert_to_tensor(circuit_batch), [],
                       [[]] * BATCH_SIZE).to_list()
        cirq_states = batch_util.batch_calculate_state(circuit_batch,
                                                       resolver_batch, sim)

        self.assertAllClose(cirq_states, op_states, atol=1e-5, rtol=1e-5)

    @parameterized.parameters(
        list(
            util.kwargs_cartesian_product(**{
                'op_and_sim': [(op, sim) for (op, sim) in zip(STATE_OPS, SIMS)]
            })))
    def test_simulate_state_no_circuits(self, op_and_sim):
        """Test no circuits for states using cirq and tfq."""
        op = op_and_sim[0]
        sim = op_and_sim[1]

        circuit_batch = tf.raw_ops.Empty(shape=(0,), dtype=tf.string)
        empty_params = tf.raw_ops.Empty(shape=(0, 0), dtype=tf.float32)

        op_states = op(circuit_batch, [], empty_params).numpy()
        cirq_states = batch_util.batch_calculate_state([], [], sim)
        self.assertEqual(op_states.shape, cirq_states.shape)

    @parameterized.parameters(
        list(
            util.kwargs_cartesian_product(
                **{
                    'op_and_sim': [(op, sim)
                                   for (op, sim) in zip(EXPECTATION_OPS, SIMS)],
                    'n_qubits': [3, 7],
                    'symbol_names': [['a', 'b', 'c', 'd', 'e']],
                    'max_paulisum_length': [6]
                })))
    def test_analytical_expectation(self, op_and_sim, n_qubits, symbol_names,
                                    max_paulisum_length):
        """Compute expectations using cirq and tfq."""
        op = op_and_sim[0]
        sim = op_and_sim[1]

        qubits = cirq.LineQubit.range(n_qubits - 1) + [cirq.GridQubit(0, 0)]
        circuit_batch, resolver_batch = \
            util.random_symbol_circuit_resolver_batch(
                qubits, symbol_names, BATCH_SIZE)

        symbol_values_array = np.array(
            [[resolver[symbol]
              for symbol in symbol_names]
             for resolver in resolver_batch])

        pauli_sums = util.random_pauli_sums(qubits, max_paulisum_length,
                                            BATCH_SIZE)

        op_expectations = op(
            util.convert_to_tensor(circuit_batch), symbol_names,
            symbol_values_array,
            util.convert_to_tensor([[psum] for psum in pauli_sums]))

        cirq_expectations = batch_util.batch_calculate_expectation(
            circuit_batch, resolver_batch, [[x] for x in pauli_sums], sim)

        self.assertAllClose(op_expectations.numpy().flatten(),
                            cirq_expectations.flatten(),
                            rtol=1e-5,
                            atol=1e-5)

    @parameterized.parameters(
        list(
            util.kwargs_cartesian_product(
                **{
                    'op_and_sim': [(op, sim)
                                   for (op, sim) in zip(EXPECTATION_OPS, SIMS)],
                    'n_qubits': [3],
                    'symbol_names': [['a', 'b', 'c', 'd', 'e']],
                    'max_paulisum_length': [6]
                })))
    def test_analytical_expectation_empty(self, op_and_sim, n_qubits,
                                          symbol_names, max_paulisum_length):
        """Test empty circuits for analytical expectation using cirq and tfq."""
        op = op_and_sim[0]
        sim = op_and_sim[1]

        qubits = cirq.GridQubit.rect(1, n_qubits)
        circuit_batch = [cirq.Circuit() for _ in range(BATCH_SIZE)]
        resolver_batch = [cirq.ParamResolver({}) for _ in range(BATCH_SIZE)]

        symbol_values_array = np.array(
            [[0.0 for _ in symbol_names] for _ in resolver_batch])

        pauli_sums = util.random_pauli_sums(qubits, max_paulisum_length,
                                            BATCH_SIZE)

        op_expectations = op(
            util.convert_to_tensor(circuit_batch), symbol_names,
            symbol_values_array,
            util.convert_to_tensor([[psum] for psum in pauli_sums]))

        cirq_expectations = batch_util.batch_calculate_expectation(
            circuit_batch, resolver_batch, [[x] for x in pauli_sums], sim)

        self.assertAllClose(op_expectations.numpy().flatten(),
                            cirq_expectations.flatten(),
                            rtol=1e-5,
                            atol=1e-5)

    @parameterized.parameters(
        list(
            util.kwargs_cartesian_product(
                **{
                    'op_and_sim': [(op, sim)
                                   for (op, sim) in zip(EXPECTATION_OPS, SIMS)]
                })))
    def test_analytical_expectation_no_circuits(self, op_and_sim):
        """Test no circuits for states using cirq and tfq."""
        op = op_and_sim[0]
        sim = op_and_sim[1]

        circuit_batch = tf.raw_ops.Empty(shape=(0,), dtype=tf.string)
        empty_params = tf.raw_ops.Empty(shape=(0, 0), dtype=tf.float32)
        empty_ops = tf.raw_ops.Empty(shape=(0, 0), dtype=tf.string)

        op_exp = op(circuit_batch, [], empty_params, empty_ops).numpy()
        cirq_exp = batch_util.batch_calculate_expectation([], [], [[]], sim)
        self.assertEqual(op_exp.shape, cirq_exp.shape)

    @parameterized.parameters(
        list(
            util.kwargs_cartesian_product(
                **{
                    'op_and_sim': [(op, sim) for (
                        op, sim) in zip(SAMPLED_EXPECTATION_OPS, SIMS)],
                    'n_qubits': [3, 7],
                    'symbol_names': [['a', 'b', 'c', 'd', 'e']],
                    'max_paulisum_length': [6]
                })))
    def test_sampled_expectation(self, op_and_sim, n_qubits, symbol_names,
                                 max_paulisum_length):
        """Compute sampled expectations using cirq and tfq."""
        op = op_and_sim[0]
        sim = op_and_sim[1]

        qubits = cirq.GridQubit.rect(1, n_qubits)
        circuit_batch, resolver_batch = \
            util.random_symbol_circuit_resolver_batch(
                qubits, symbol_names, BATCH_SIZE)

        symbol_values_array = np.array(
            [[resolver[symbol]
              for symbol in symbol_names]
             for resolver in resolver_batch])

        pauli_sums = util.random_pauli_sums(qubits, max_paulisum_length,
                                            BATCH_SIZE)
        num_samples = [[10000]] * BATCH_SIZE

        op_expectations = op(
            util.convert_to_tensor(circuit_batch), symbol_names,
            symbol_values_array,
            util.convert_to_tensor([[psum] for psum in pauli_sums]),
            num_samples)

        cirq_expectations = batch_util.batch_calculate_sampled_expectation(
            circuit_batch, resolver_batch, [[x] for x in pauli_sums],
            num_samples, sim)

        self.assertAllClose(op_expectations.numpy().flatten(),
                            cirq_expectations.flatten(),
                            rtol=1e-1,
                            atol=1e-1)

    @parameterized.parameters(
        list(
            util.kwargs_cartesian_product(
                **{
                    'op_and_sim': [(op, sim) for (
                        op, sim) in zip(SAMPLED_EXPECTATION_OPS, SIMS)],
                    'n_qubits': [3],
                    'symbol_names': [['a', 'b', 'c', 'd', 'e']],
                    'max_paulisum_length': [6]
                })))
    def test_sampled_expectation_empty(self, op_and_sim, n_qubits, symbol_names,
                                       max_paulisum_length):
        """Test empty circuits for sampled expectation using cirq and tfq."""
        op = op_and_sim[0]
        sim = op_and_sim[1]

        qubits = cirq.GridQubit.rect(1, n_qubits)
        circuit_batch = [cirq.Circuit() for _ in range(BATCH_SIZE)]
        resolver_batch = [cirq.ParamResolver({}) for _ in range(BATCH_SIZE)]

        symbol_values_array = np.array(
            [[0.0 for _ in symbol_names] for _ in resolver_batch])

        pauli_sums = util.random_pauli_sums(qubits, max_paulisum_length,
                                            BATCH_SIZE)
        num_samples = [[1000]] * BATCH_SIZE

        op_expectations = op(
            util.convert_to_tensor(circuit_batch), symbol_names,
            symbol_values_array,
            util.convert_to_tensor([[psum] for psum in pauli_sums]),
            num_samples)

        cirq_expectations = batch_util.batch_calculate_sampled_expectation(
            circuit_batch, resolver_batch, [[x] for x in pauli_sums],
            num_samples, sim)

        self.assertAllClose(op_expectations.numpy().flatten(),
                            cirq_expectations.flatten(),
                            rtol=1e-1,
                            atol=1e-1)

    @parameterized.parameters(
        list(
            util.kwargs_cartesian_product(
                **{
                    'op_and_sim': [(op, sim) for (
                        op, sim) in zip(SAMPLED_EXPECTATION_OPS, SIMS)]
                })))
    def test_sampled_expectation_no_circuits(self, op_and_sim):
        """Test no circuits for states using cirq and tfq."""
        op = op_and_sim[0]
        sim = op_and_sim[1]

        circuit_batch = tf.raw_ops.Empty(shape=(0,), dtype=tf.string)
        empty_params = tf.raw_ops.Empty(shape=(0, 0), dtype=tf.float32)
        empty_ops = tf.raw_ops.Empty(shape=(0, 0), dtype=tf.string)
        empty_samples = tf.raw_ops.Empty(shape=(0, 0), dtype=tf.int32)

        op_exp = op(circuit_batch, [], empty_params, empty_ops,
                    empty_samples).numpy()
        cirq_exp = batch_util.batch_calculate_sampled_expectation([], [], [[]],
                                                                  [], sim)
        self.assertEqual(op_exp.shape, cirq_exp.shape)

    # keep the qubit count low here, all computations scale exponentially
    @parameterized.parameters(
        list(
            util.kwargs_cartesian_product(
                **{
                    'op_and_sim': [(op, sim)
                                   for (op, sim) in zip(SAMPLING_OPS, SIMS)],
                    'n_qubits': [6],
                    'symbol_names': [['a', 'b', 'c', 'd', 'e']]
                })))
    def test_sampling(self, op_and_sim, n_qubits, symbol_names):
        """Compare sampling with tfq ops and Cirq."""
        op = op_and_sim[0]
        sim = op_and_sim[1]
        qubits = cirq.GridQubit.rect(1, n_qubits)
        n_samples = int((2**n_qubits) * 1000)

        circuit_batch, resolver_batch = \
            util.random_symbol_circuit_resolver_batch(
                qubits, symbol_names, BATCH_SIZE, n_moments=30)
        for i in range(BATCH_SIZE):
            circuit_batch[i] += cirq.Circuit(
                *[cirq.H(qubit) for qubit in qubits])

        symbol_values_array = np.array(
            [[resolver[symbol]
              for symbol in symbol_names]
             for resolver in resolver_batch])

        op_samples = np.array(
            op(util.convert_to_tensor(circuit_batch), symbol_names,
               symbol_values_array, [n_samples]).to_list())

        op_histograms = [
            np.histogram(
                sample.dot(1 << np.arange(sample.shape[-1] - 1, -1, -1)),
                range=(0, 2**len(qubits)),
                bins=2**len(qubits))[0] for sample in op_samples
        ]

        cirq_samples = batch_util.batch_sample(circuit_batch, resolver_batch,
                                               n_samples, sim)

        cirq_histograms = [
            np.histogram(
                sample.dot(1 << np.arange(sample.shape[-1] - 1, -1, -1)),
                range=(0, 2**len(qubits)),
                bins=2**len(qubits))[0] for sample in cirq_samples
        ]

        for a, b in zip(op_histograms, cirq_histograms):
            self.assertLess(stats.entropy(a + 1e-8, b + 1e-8), 0.005)

    # keep the qubit count low here, all computations scale exponentially
    @parameterized.parameters(
        list(
            util.kwargs_cartesian_product(
                **{
                    'op_and_sim': [(op, sim)
                                   for (op, sim) in zip(SAMPLING_OPS, SIMS)],
                    'n_qubits': [3],
                    'symbol_names': [['a', 'b', 'c', 'd', 'e']]
                })))
    def test_sampling_empty(self, op_and_sim, n_qubits, symbol_names):
        """Test empty circuits for sampling using cirq and tfq."""
        op = op_and_sim[0]
        sim = op_and_sim[1]
        qubits = cirq.GridQubit.rect(1, n_qubits)
        n_samples = int((2**n_qubits) * 1000)

        circuit_batch = [cirq.Circuit() for _ in range(BATCH_SIZE)]
        resolver_batch = [cirq.ParamResolver({}) for _ in range(BATCH_SIZE)]

        symbol_values_array = np.array(
            [[0.0 for _ in symbol_names] for _ in resolver_batch])

        op_samples = np.array(
            op(util.convert_to_tensor(circuit_batch), symbol_names,
               symbol_values_array, [n_samples]).to_list())

        op_histograms = [
            np.histogram(
                sample.dot(1 << np.arange(sample.shape[-1] - 1, -1, -1)),
                range=(0, 2**len(qubits)),
                bins=2**len(qubits))[0] for sample in op_samples
        ]

        cirq_samples = batch_util.batch_sample(circuit_batch, resolver_batch,
                                               n_samples, sim)

        cirq_histograms = [
            np.histogram(
                sample.dot(1 << np.arange(sample.shape[-1] - 1, -1, -1)),
                range=(0, 2**len(qubits)),
                bins=2**len(qubits))[0] for sample in cirq_samples
        ]

        for a, b in zip(op_histograms, cirq_histograms):
            self.assertLess(stats.entropy(a + 1e-8, b + 1e-8), 0.005)

    @parameterized.parameters(
        list(
            util.kwargs_cartesian_product(**{
                'op_and_sim': [(op, sim)
                               for (op, sim) in zip(SAMPLING_OPS, SIMS)]
            })))
    def test_sampling_no_circuits(self, op_and_sim):
        """Test no circuits for states using cirq and tfq."""
        op = op_and_sim[0]
        sim = op_and_sim[1]

        circuit_batch = tf.raw_ops.Empty(shape=(0,), dtype=tf.string)
        empty_params = tf.raw_ops.Empty(shape=(0, 0), dtype=tf.float32)
        num_samples = tf.convert_to_tensor([5])
        op_states = op(circuit_batch, [], empty_params, num_samples).numpy()
        cirq_samples = batch_util.batch_sample([], [], [5], sim)
        self.assertEqual(op_states.shape, cirq_samples.shape)


if __name__ == '__main__':
    tf.test.main()<|MERGE_RESOLUTION|>--- conflicted
+++ resolved
@@ -28,10 +28,7 @@
 from scipy import stats
 import cirq
 import cirq_google
-<<<<<<< HEAD
-=======
 from cirq_google.engine.abstract_processor import AbstractProcessor
->>>>>>> 56a6d591
 
 from tensorflow_quantum.core.ops import batch_util, circuit_execution_ops
 from tensorflow_quantum.python import util
@@ -122,13 +119,7 @@
                                     expected_regex='Sample-based'):
             mock_processor = mock.create_autospec(AbstractProcessor)
             circuit_execution_ops.get_expectation_op(
-<<<<<<< HEAD
-                cirq_google.QuantumEngineSampler(engine=mock_engine,
-                                                 processor_id='test',
-                                                 gate_set=cirq_google.XMON))
-=======
                 cirq_google.ProcessorSampler(processor=mock_processor))
->>>>>>> 56a6d591
         with self.assertRaisesRegex(
                 TypeError,
                 expected_regex="cirq.sim.simulator.SimulatesExpectationValues"):
@@ -156,13 +147,7 @@
             backend=cirq.DensityMatrixSimulator())
         mock_processor = mock.create_autospec(AbstractProcessor)
         circuit_execution_ops.get_sampled_expectation_op(
-<<<<<<< HEAD
-            cirq_google.QuantumEngineSampler(engine=mock_engine,
-                                             processor_id='test',
-                                             gate_set=cirq_google.XMON))
-=======
             cirq_google.ProcessorSampler(processor=mock_processor))
->>>>>>> 56a6d591
         with self.assertRaisesRegex(TypeError, expected_regex="a Cirq.Sampler"):
             circuit_execution_ops.get_sampled_expectation_op(backend="junk")
 
@@ -189,13 +174,7 @@
             backend=cirq.DensityMatrixSimulator())
         mock_processor = mock.create_autospec(AbstractProcessor)
         circuit_execution_ops.get_sampling_op(
-<<<<<<< HEAD
-            backend=cirq_google.QuantumEngineSampler(engine=mock_engine,
-                                                     processor_id='test',
-                                                     gate_set=cirq_google.XMON))
-=======
             backend=cirq_google.ProcessorSampler(processor=mock_processor))
->>>>>>> 56a6d591
         with self.assertRaisesRegex(TypeError,
                                     expected_regex="Expected a Cirq.Sampler"):
             circuit_execution_ops.get_sampling_op(backend="junk")
@@ -226,14 +205,7 @@
                                     expected_regex="Cirq.SimulatesFinalState"):
             mock_processor = mock.create_autospec(AbstractProcessor)
             circuit_execution_ops.get_state_op(
-<<<<<<< HEAD
-                backend=cirq_google.QuantumEngineSampler(
-                    engine=mock_engine,
-                    processor_id='test',
-                    gate_set=cirq_google.XMON))
-=======
                 backend=cirq_google.ProcessorSampler(processor=mock_processor))
->>>>>>> 56a6d591
 
         with self.assertRaisesRegex(TypeError,
                                     expected_regex="must be type bool."):
