# Copyright 2020 The TensorFlow Quantum Authors. All Rights Reserved.
#
# Licensed under the Apache License, Version 2.0 (the "License");
# you may not use this file except in compliance with the License.
# You may obtain a copy of the License at
#
#     http://www.apache.org/licenses/LICENSE-2.0
#
# Unless required by applicable law or agreed to in writing, software
# distributed under the License is distributed on an "AS IS" BASIS,
# WITHOUT WARRANTIES OR CONDITIONS OF ANY KIND, either express or implied.
# See the License for the specific language governing permissions and
# limitations under the License.
# =============================================================================
"""Tests for the cirq simulation ops."""
# Remove PYTHONPATH collisions for protobuf.
# pylint: disable=wrong-import-position
import sys

NEW_PATH = [x for x in sys.path if 'com_google_protobuf' not in x]
sys.path = NEW_PATH
# pylint: enable=wrong-import-position

from unittest import mock
import numpy as np
import tensorflow as tf
from absl.testing import parameterized
import cirq
import cirq_google
<<<<<<< HEAD
=======
from cirq_google.engine.abstract_processor import AbstractProcessor
>>>>>>> 56a6d591

from tensorflow_quantum.core.ops import cirq_ops
from tensorflow_quantum.core.serialize import serializer
from tensorflow_quantum.python import util

MOMENT_DEPTH = 25
WF_SIM = cirq.Simulator()
DM_SIM = cirq.DensityMatrixSimulator()


class CirqAnalyticalExpectationTest(tf.test.TestCase):
    """Tests get_cirq_analytical_expectation."""

    def test_get_cirq_analytical_expectation_op(self):
        """Input check the wrapper for the cirq analytical expectation op."""
        with self.assertRaisesRegex(
                TypeError, "cirq.sim.simulator.SimulatesExpectationValues."):
            cirq_ops._get_cirq_analytical_expectation("junk")
        # TODO(peterse): Tighten these tests a bit..
        cirq_ops._get_cirq_analytical_expectation()
        cirq_ops._get_cirq_analytical_expectation(cirq.Simulator())
        cirq_ops._get_cirq_analytical_expectation(cirq.DensityMatrixSimulator())

    def test_cirq_analytical_expectation_op_inputs(self):
        """Test input checking in the state sim op."""
        test_op = cirq_ops._get_cirq_analytical_expectation(cirq.Simulator())
        bits = cirq.GridQubit.rect(1, 5)
        test_circuit = serializer.serialize_circuit(
            cirq.testing.random_circuit(bits, MOMENT_DEPTH,
                                        0.9)).SerializeToString()
        test_pauli_sum = serializer.serialize_paulisum(
            cirq.PauliSum.from_pauli_strings([cirq.Z(bits[0])
                                             ])).SerializeToString()
        with self.assertRaisesRegex(
                tf.errors.InvalidArgumentError,
                'symbol_names tensor must be of type string'):
            _ = test_op([test_circuit], [0], [[0]], [[test_pauli_sum]])
        with self.assertRaisesRegex(tf.errors.InvalidArgumentError,
                                    'programs tensor must be of type string'):
            _ = test_op([0], ['rx'], [[0]], [test_pauli_sum])
        with self.assertRaisesRegex(tf.errors.InvalidArgumentError,
                                    'real-valued numeric tensor.'):
            _ = test_op([test_circuit], ['rx'], 'junk', [[test_pauli_sum]])
        with self.assertRaisesRegex(tf.errors.InvalidArgumentError,
                                    'size of symbol_names tensor must match'):
            _ = test_op([test_circuit], ['rx'], [[1, 1]], [[test_pauli_sum]])
        with self.assertRaisesRegex(tf.errors.InvalidArgumentError,
                                    'size of symbol_names tensor must match'):
            _ = test_op([test_circuit], ['rx', 'ry'], [[1]], [[test_pauli_sum]])
        with self.assertRaisesRegex(tf.errors.InvalidArgumentError,
                                    'first dimension of symbol_values tensor'):
            _ = test_op([test_circuit, test_circuit], ['rx'], [[1]],
                        [test_pauli_sum])
        with self.assertRaisesRegex(
                tf.errors.InvalidArgumentError,
                'pauli_sums tensor must be of type string.'):
            _ = test_op([test_circuit], ['rx'], [[1]], 0)
        with self.assertRaisesRegex(
                tf.errors.InvalidArgumentError,
                'pauli_sums tensor must have the same batch shape'):
            _ = test_op([test_circuit], ['rx'], [[1]],
                        [[test_pauli_sum], [test_pauli_sum]])

        _ = test_op([test_circuit], ['rx'], [[1]], [[test_pauli_sum]])
        _ = test_op([test_circuit], [], [[]], [[test_pauli_sum]])

    def test_analytic_expectation_empty_circuit(self):
        """Test empty circuits"""
        test_op = cirq_ops._get_cirq_analytical_expectation(cirq.Simulator())
        bits = cirq.GridQubit.rect(1, 5)
        test_pauli_sum = serializer.serialize_paulisum(
            cirq.PauliSum.from_pauli_strings([cirq.Z(bits[0])
                                             ])).SerializeToString()
        test_empty_circuit = serializer.serialize_circuit(
            cirq.Circuit()).SerializeToString()
        _ = test_op([test_empty_circuit], [], [[]], [[test_pauli_sum]])

    def test_analytic_expectation_no_circuit(self):
        """Test empty tensors with no circuits at all."""
        test_op = cirq_ops._get_cirq_analytical_expectation(cirq.Simulator())
        empty_programs = tf.raw_ops.Empty(shape=(0,), dtype=tf.string)
        empty_values = tf.raw_ops.Empty(shape=(0, 0), dtype=tf.float32)
        empty_paulis = tf.raw_ops.Empty(shape=(0, 0), dtype=tf.string)
        _ = test_op(empty_programs, [], empty_values, empty_paulis)


class CirqSampledExpectationTest(tf.test.TestCase):
    """Tests get_cirq_sampled_expectation."""

    def test_get_cirq_sampled_expectation_op(self):
        """Input check the wrapper for the cirq analytical expectation op."""
        with self.assertRaisesRegex(
                TypeError, "cirq.Sampler is required for sampled expectation."):
            cirq_ops._get_cirq_sampled_expectation("junk")
        # TODO(peterse): Tighten these tests a bit..
        cirq_ops._get_cirq_sampled_expectation()
        cirq_ops._get_cirq_sampled_expectation(cirq.Simulator())
        cirq_ops._get_cirq_sampled_expectation(cirq.DensityMatrixSimulator())

    def test_cirq_sampled_expectation_op_inputs(self):
        """test input checking in the state sim op."""
        test_op = cirq_ops._get_cirq_sampled_expectation(cirq.Simulator())
        bits = cirq.GridQubit.rect(1, 5)
        test_circuit = serializer.serialize_circuit(
            cirq.testing.random_circuit(bits, MOMENT_DEPTH,
                                        0.9)).SerializeToString()
        test_pauli_sum = serializer.serialize_paulisum(
            cirq.PauliSum.from_pauli_strings([cirq.Z(bits[0])
                                             ])).SerializeToString()
        with self.assertRaisesRegex(
                tf.errors.InvalidArgumentError,
                'symbol_names tensor must be of type string'):
            _ = test_op([test_circuit], [0], [[0]], [[test_pauli_sum]], [[1]])
        with self.assertRaisesRegex(tf.errors.InvalidArgumentError,
                                    'programs tensor must be of type string'):
            _ = test_op([0], ['rx'], [[0]], [test_pauli_sum], [[1]])
        with self.assertRaisesRegex(tf.errors.InvalidArgumentError,
                                    'real-valued numeric tensor.'):
            _ = test_op([test_circuit], ['rx'], 'junk', [[test_pauli_sum]],
                        [[1]])
        with self.assertRaisesRegex(tf.errors.InvalidArgumentError,
                                    'size of symbol_names tensor must match'):
            _ = test_op([test_circuit], ['rx'], [[1, 1]], [[test_pauli_sum]],
                        [[1]])
        with self.assertRaisesRegex(tf.errors.InvalidArgumentError,
                                    'size of symbol_names tensor must match'):
            _ = test_op([test_circuit], ['rx', 'ry'], [[1]], [[test_pauli_sum]],
                        [[1]])
        with self.assertRaisesRegex(tf.errors.InvalidArgumentError,
                                    'first dimension of symbol_values tensor'):
            _ = test_op([test_circuit, test_circuit], ['rx'], [[1]],
                        [test_pauli_sum], [[1]])
        with self.assertRaisesRegex(
                tf.errors.InvalidArgumentError,
                'pauli_sums tensor must be of type string.'):
            _ = test_op([test_circuit], ['rx'], [[1]], 0, [[1]])
        with self.assertRaisesRegex(
                tf.errors.InvalidArgumentError,
                'pauli_sums tensor must have the same batch shape'):
            _ = test_op([test_circuit], ['rx'], [[1]],
                        [[test_pauli_sum], [test_pauli_sum]], [[1]])
        with self.assertRaisesRegex(
                tf.errors.InvalidArgumentError,
                'num_samples tensor must have the same shape'):
            _ = test_op([test_circuit], ['rx'], [[1]], [[test_pauli_sum]],
                        [[1], [1]])
        with self.assertRaisesRegex(tf.errors.InvalidArgumentError,
                                    'num_samples tensor must be of type int32'):
            _ = test_op([test_circuit], ['rx'], [[1]], [[test_pauli_sum]],
                        [[1.0]])
        with self.assertRaisesRegex(
                tf.errors.InvalidArgumentError,
                'num_samples tensor must have the same shape'):
            _ = test_op([test_circuit], ['rx'], [[1]], [[test_pauli_sum]],
                        [[1], [1]])
        with self.assertRaisesRegex(tf.errors.InvalidArgumentError,
                                    'num_samples contains sample value <= 0'):
            _ = test_op([test_circuit], ['rx'], [[1]], [[test_pauli_sum]],
                        [[0]])

        _ = test_op([test_circuit], ['rx'], [[1]], [[test_pauli_sum]], [[1]])
        _ = test_op([test_circuit], [], [[]], [[test_pauli_sum]], [[1]])

    def test_sampled_expectation_empty_circuit(self):
        """Test empty circuits"""
        test_op = cirq_ops._get_cirq_sampled_expectation(cirq.Simulator())
        bits = cirq.GridQubit.rect(1, 5)
        test_pauli_sum = serializer.serialize_paulisum(
            cirq.PauliSum.from_pauli_strings([cirq.Z(bits[0])
                                             ])).SerializeToString()
        test_empty_circuit = serializer.serialize_circuit(
            cirq.Circuit()).SerializeToString()
        _ = test_op([test_empty_circuit], [], [[]], [[test_pauli_sum]], [[1]])

    def test_sampled_expectation_no_circuit(self):
        """Test empty tensors with no circuits at all."""
        test_op = cirq_ops._get_cirq_sampled_expectation(cirq.Simulator())
        empty_programs = tf.raw_ops.Empty(shape=(0,), dtype=tf.string)
        empty_values = tf.raw_ops.Empty(shape=(0, 0), dtype=tf.float32)
        empty_paulis = tf.raw_ops.Empty(shape=(0, 0), dtype=tf.string)
        empty_reps = tf.raw_ops.Empty(shape=(0, 0), dtype=tf.int32)
        _ = test_op(empty_programs, [], empty_values, empty_paulis, empty_reps)


class CirqSimulateStateTest(tf.test.TestCase, parameterized.TestCase):
    """Tests get_cirq_simulate_state."""

    def test_get_cirq_state_op(self):
        """Input check the wrapper for the cirq state op."""
        with self.assertRaisesRegex(
                TypeError, "simulator must inherit cirq.SimulatesFinalState."):
            cirq_ops._get_cirq_simulate_state("junk")
        cirq_ops._get_cirq_simulate_state()
        cirq_ops._get_cirq_simulate_state(cirq.Simulator())
        cirq_ops._get_cirq_simulate_state(cirq.DensityMatrixSimulator())

    # TODO(trevormccrt): input checking might be parameterizeable over all ops
    # if we decide to properly input check our c++ ops
    def test_cirq_state_op_inputs(self):
        """test input checking in the state sim op."""
        test_op = cirq_ops._get_cirq_simulate_state(cirq.Simulator())
        bits = cirq.GridQubit.rect(1, 5)
        test_circuit = serializer.serialize_circuit(
            cirq.testing.random_circuit(bits, MOMENT_DEPTH,
                                        0.9)).SerializeToString()
        # exceptions raised in the tf graph don't get passed
        # through in an identifiable way
        with self.assertRaisesRegex(
                tf.errors.InvalidArgumentError,
                'symbol_names tensor must be of type string'):
            _ = test_op([test_circuit], [0], [[0]])
        with self.assertRaisesRegex(tf.errors.InvalidArgumentError,
                                    'programs tensor must be of type string'):
            _ = test_op([0], ['rx'], [[0]])
        with self.assertRaisesRegex(tf.errors.InvalidArgumentError,
                                    'real-valued numeric tensor.'):
            _ = test_op([test_circuit], ['rx'], 'junk')
        with self.assertRaisesRegex(tf.errors.InvalidArgumentError,
                                    'size of symbol_names tensor must match'):
            _ = test_op([test_circuit], ['rx'], [[1, 1]])
        with self.assertRaisesRegex(tf.errors.InvalidArgumentError,
                                    'size of symbol_names tensor must match'):
            _ = test_op([test_circuit], ['rx', 'ry'], [[1]])
        with self.assertRaisesRegex(tf.errors.InvalidArgumentError,
                                    'first dimension of symbol_values tensor'):
            _ = test_op([test_circuit, test_circuit], ['rx'], [[1]])
        _ = test_op([test_circuit], ['rx'], [[1]])
        _ = test_op([test_circuit], [], [[]])

    @parameterized.parameters([
        {
            'op_and_sim': (cirq_ops._get_cirq_simulate_state(WF_SIM), WF_SIM),
            'all_n_qubits': [2, 3]
        },
        {
            'op_and_sim': (cirq_ops._get_cirq_simulate_state(DM_SIM), DM_SIM),
            'all_n_qubits': [2, 3]
        },
        {
            'op_and_sim': (cirq_ops._get_cirq_simulate_state(WF_SIM), WF_SIM),
            'all_n_qubits': [2, 5, 8, 10]
        },
        {
            'op_and_sim': (cirq_ops._get_cirq_simulate_state(DM_SIM), DM_SIM),
            'all_n_qubits': [2, 5, 8, 10]
        },
    ])
    def test_simulate_state_output_padding(self, op_and_sim, all_n_qubits):
        """If a circuit executing op is asked to simulate states given circuits
        acting on different numbers of qubits, the op should return a tensor
        padded with zeros up to the size of the largest circuit. The padding
        should be physically correct, such that samples taken from the padded
        states still match samples taken from the original circuit."""
        op = op_and_sim[0]
        sim = op_and_sim[1]

        circuit_batch = []
        for n_qubits in all_n_qubits:
            qubits = cirq.GridQubit.rect(1, n_qubits)
            circuit_batch += util.random_circuit_resolver_batch(qubits, 1)[0]

        tfq_results = op(util.convert_to_tensor(circuit_batch), [],
                         [[]] * len(circuit_batch))

        # don't use batch_util here to enforce consistent padding everywhere
        # without extra tests
        manual_padded_results = []
        for circuit in circuit_batch:
            result = sim.simulate(circuit)

            # density matricies should be zero everywhere except for the
            # top left corner
            if isinstance(result, cirq.DensityMatrixTrialResult):
                dm = result.final_density_matrix
                blank_state = np.ones(
                    (2**max(all_n_qubits), 2**(max(all_n_qubits))),
                    dtype=np.complex64) * -2
                blank_state[:dm.shape[0], :dm.shape[1]] = dm
                manual_padded_results.append(blank_state)

            # state vectors should be zero everywhere to the right of the states
            # present in this system
            elif isinstance(result, cirq.StateVectorTrialResult):
                wf = result.final_state_vector
                blank_state = np.ones(
                    (2**max(all_n_qubits)), dtype=np.complex64) * -2
                blank_state[:wf.shape[0]] = wf
                manual_padded_results.append(blank_state)

            else:
                # TODO
                raise RuntimeError(
                    'Simulator returned unknown type of result.' +
                    str(type(result)))

        self.assertAllClose(tfq_results, manual_padded_results, atol=1e-5)

    def test_state_empty_circuit(self):
        """Test empty circuits"""
        test_op = cirq_ops._get_cirq_simulate_state(cirq.Simulator())
        test_empty_circuit = serializer.serialize_circuit(
            cirq.Circuit()).SerializeToString()
        _ = test_op([test_empty_circuit], [], [[]])

    def test_state_no_circuit(self):
        """Test empty tensors with no circuits at all."""
        test_op = cirq_ops._get_cirq_simulate_state(cirq.Simulator())
        empty_programs = tf.raw_ops.Empty(shape=(0,), dtype=tf.string)
        empty_values = tf.raw_ops.Empty(shape=(0, 0), dtype=tf.float32)
        _ = test_op(empty_programs, [], empty_values)


class CirqSamplesTest(tf.test.TestCase, parameterized.TestCase):
    """Tests get_cirq_samples."""

    def test_get_cirq_sampling_op(self):
        """Input check the wrapper for the cirq sampling op."""
        with self.assertRaisesRegex(TypeError, "must inherit cirq.Sampler."):
            cirq_ops._get_cirq_samples("junk")
        cirq_ops._get_cirq_samples()
        cirq_ops._get_cirq_samples(cirq.Simulator())
        cirq_ops._get_cirq_samples(cirq.DensityMatrixSimulator())
        mock_processor = mock.create_autospec(AbstractProcessor)
        cirq_ops._get_cirq_samples(
<<<<<<< HEAD
            cirq_google.QuantumEngineSampler(engine=mock_engine,
                                             processor_id='test',
                                             gate_set=cirq_google.XMON))
=======
            cirq_google.ProcessorSampler(processor=mock_processor))
>>>>>>> 56a6d591

    def test_cirq_sampling_op_inputs(self):
        """test input checking in the cirq sampling op."""
        test_op = cirq_ops._get_cirq_samples(cirq.Simulator())

        bits = cirq.GridQubit.rect(1, 5)
        test_circuit = serializer.serialize_circuit(
            cirq.testing.random_circuit(bits, MOMENT_DEPTH,
                                        0.9)).SerializeToString()

        with self.assertRaisesRegex(
                tf.errors.InvalidArgumentError,
                'symbol_names tensor must be of type string'):
            _ = test_op([test_circuit], [0], [[0]], [10])
        with self.assertRaisesRegex(tf.errors.InvalidArgumentError,
                                    'programs tensor must be of type string'):
            _ = test_op([0], ['rx'], [[0]], [10])
        with self.assertRaisesRegex(tf.errors.InvalidArgumentError,
                                    'real-valued numeric tensor.'):
            _ = test_op([test_circuit], ['rx'], 'junk', [10])
        with self.assertRaisesRegex(tf.errors.InvalidArgumentError,
                                    'size of symbol_names tensor must match'):
            _ = test_op([test_circuit], ['rx'], [[1, 1]], [10])
        with self.assertRaisesRegex(tf.errors.InvalidArgumentError,
                                    'size of symbol_names tensor must match'):
            _ = test_op([test_circuit], ['rx', 'ry'], [[1]], [10])
        with self.assertRaisesRegex(
                tf.errors.InvalidArgumentError,
                'num_samples tensor must be of integer type'):
            _ = test_op([test_circuit], ['rx'], [[1]], "junk")
        with self.assertRaisesRegex(tf.errors.InvalidArgumentError,
                                    'num_samples tensor must have size 1'):
            _ = test_op([test_circuit], ['rx'], [[1]], [10, 10])

        _ = test_op([test_circuit], ['rx'], [[1]], [10])
        _ = test_op([test_circuit], [], [[]], [10])

    @parameterized.parameters([
        {
            'op': cirq_ops._get_cirq_samples(WF_SIM),
            'all_n_qubits': [2, 3],
            'n_samples': 10
        },
        {
            'op': cirq_ops._get_cirq_samples(DM_SIM),
            'all_n_qubits': [2, 3],
            'n_samples': 10
        },
        {
            'op': cirq_ops._get_cirq_samples(WF_SIM),
            'all_n_qubits': [2, 5, 8, 10],
            'n_samples': 10
        },
        {
            'op': cirq_ops._get_cirq_samples(DM_SIM),
            'all_n_qubits': [2, 5, 8, 10],
            'n_samples': 10
        },
    ])
    def test_sampling_output_padding(self, op, all_n_qubits, n_samples):
        """Check that the sampling ops pad outputs correctly"""
        circuits = []
        expected_outputs = []
        for n_qubits in all_n_qubits:
            this_expected_output = np.zeros((n_samples, max(all_n_qubits)))
            this_expected_output[:, max(all_n_qubits) - n_qubits:] = 1
            this_expected_output[:, :max(all_n_qubits) - n_qubits] = -2
            expected_outputs.append(this_expected_output)
            circuits.append(
                cirq.Circuit(*cirq.X.on_each(
                    *cirq.GridQubit.rect(1, n_qubits))))
        results = op(util.convert_to_tensor(circuits), [], [[]] * len(circuits),
                     [n_samples]).numpy()
        self.assertAllClose(expected_outputs, results)

    def test_sample_empty_circuit(self):
        """Test empty circuits"""
        test_op = cirq_ops._get_cirq_samples(cirq.Simulator())
        test_empty_circuit = serializer.serialize_circuit(
            cirq.Circuit()).SerializeToString()
        _ = test_op([test_empty_circuit], [], [[]], [10])

    def test_sample_no_circuit(self):
        """Test empty tensors with no circuits at all."""
        test_op = cirq_ops._get_cirq_samples(cirq.Simulator())
        empty_programs = tf.raw_ops.Empty(shape=(0,), dtype=tf.string)
        empty_values = tf.raw_ops.Empty(shape=(0, 0), dtype=tf.float32)
        _ = test_op(empty_programs, [], empty_values, [1])

    def test_get_cirq_samples_general(self):
        """Tests that a general cirq.Sampler is compatible with sampling."""

        class DummySampler(cirq.Sampler):
            """Mock general cirq.Sampler."""

            def run_sweep(self, program, params, repetitions):
                """Returns all ones in the correct sample shape."""
                return [
<<<<<<< HEAD
                    cirq.Result(
=======
                    cirq_google.EngineResult(
                        job_id="1",
                        job_finished_time="1",
>>>>>>> 56a6d591
                        params=param,
                        measurements={
                            'tfq':
                                np.array([[1] * len(program.all_qubits())] *
                                         repetitions,
                                         dtype=int),
                        }) for param in cirq.to_resolvers(params)
                ]

        all_n_qubits = [1, 2, 3, 4, 5]
        max_n_qubits = max(all_n_qubits)
        n_samples = 2
        this_sampler = DummySampler()
        this_op = cirq_ops._get_cirq_samples(this_sampler)
        circuits = []
        for n_qubits in all_n_qubits:
            circuits.append(
                cirq.Circuit(*cirq.X.on_each(
                    *cirq.GridQubit.rect(1, n_qubits))))
        test_results = this_op(util.convert_to_tensor(circuits), [],
                               [[]] * len(circuits), [n_samples]).numpy()

        expected_results = []
        for n_qubits in all_n_qubits:
            expected_results += [
                [[-2] * (max_n_qubits - n_qubits) + [1] * n_qubits] * n_samples
            ]
        self.assertAllClose(expected_results, test_results)


if __name__ == "__main__":
    tf.test.main()<|MERGE_RESOLUTION|>--- conflicted
+++ resolved
@@ -27,10 +27,7 @@
 from absl.testing import parameterized
 import cirq
 import cirq_google
-<<<<<<< HEAD
-=======
 from cirq_google.engine.abstract_processor import AbstractProcessor
->>>>>>> 56a6d591
 
 from tensorflow_quantum.core.ops import cirq_ops
 from tensorflow_quantum.core.serialize import serializer
@@ -355,13 +352,7 @@
         cirq_ops._get_cirq_samples(cirq.DensityMatrixSimulator())
         mock_processor = mock.create_autospec(AbstractProcessor)
         cirq_ops._get_cirq_samples(
-<<<<<<< HEAD
-            cirq_google.QuantumEngineSampler(engine=mock_engine,
-                                             processor_id='test',
-                                             gate_set=cirq_google.XMON))
-=======
             cirq_google.ProcessorSampler(processor=mock_processor))
->>>>>>> 56a6d591
 
     def test_cirq_sampling_op_inputs(self):
         """test input checking in the cirq sampling op."""
@@ -460,13 +451,9 @@
             def run_sweep(self, program, params, repetitions):
                 """Returns all ones in the correct sample shape."""
                 return [
-<<<<<<< HEAD
-                    cirq.Result(
-=======
                     cirq_google.EngineResult(
                         job_id="1",
                         job_finished_time="1",
->>>>>>> 56a6d591
                         params=param,
                         measurements={
                             'tfq':
