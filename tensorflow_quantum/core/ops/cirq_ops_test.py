--- conflicted
+++ resolved
@@ -16,11 +16,9 @@
 # Remove PYTHONPATH collisions for protobuf.
 # pylint: disable=wrong-import-position
 import sys
-<<<<<<< HEAD
 from cirq_google.engine.abstract_processor import AbstractProcessor
 
-=======
->>>>>>> f56257bc
+
 NEW_PATH = [x for x in sys.path if 'com_google_protobuf' not in x]
 sys.path = NEW_PATH
 # pylint: enable=wrong-import-position
