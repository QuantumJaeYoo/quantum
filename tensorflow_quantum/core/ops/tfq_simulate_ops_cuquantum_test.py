--- conflicted
+++ resolved
@@ -638,11 +638,7 @@
         with self.assertRaisesRegex(tf.errors.InvalidArgumentError,
                                     'Unparseable proto'):
             # programs tensor has the right type, but invalid value.
-<<<<<<< HEAD
-            tfq_simulate_ops_cuquantum.tfq_simulate_samples( \
-=======
             tfq_simulate_ops_cuquantum.tfq_simulate_samples(\
->>>>>>> b6ba3cc7
                                                   ['junk'] * batch_size,
                                                   symbol_names,
                                                   symbol_values_array,
@@ -842,13 +838,8 @@
         with self.assertRaisesRegex(TypeError, 'Cannot convert'):
             # programs tensor has the wrong type.
             tfq_simulate_ops_cuquantum.tfq_simulate_state([1] * batch_size,
-<<<<<<< HEAD
-                                                symbol_names,
-                                                symbol_values_array)
-=======
                                                           symbol_names,
                                                           symbol_values_array)
->>>>>>> b6ba3cc7
 
         with self.assertRaisesRegex(TypeError, 'Cannot convert'):
             # symbol_names tensor has the wrong type.
