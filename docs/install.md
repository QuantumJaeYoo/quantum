--- conflicted
+++ resolved
@@ -84,11 +84,8 @@
 guide, the <a href="https://bazel.build/" class="external">Bazel</a>
 build system will be required.
 
-<<<<<<< HEAD
 Our latest source builds use TensorFlow 2.11.0. To ensure compatibility we use `bazel` version 5.1.0. To remove any existing version of Bazel:
-=======
 Our latest source builds use TensorFlow 2.11.0. To ensure compatibility we use `bazel` version 5.3.0. To remove any existing version of Bazel:
->>>>>>> 2c1e7fa4
 
 <!-- common_typos_disable -->
 <pre class="devsite-click-to-copy">
@@ -96,15 +93,6 @@
 </pre>
 <!-- common_typos_enable -->
 
-<<<<<<< HEAD
-Download and install `bazel` version 5.1.0:
-
-<!-- common_typos_disable -->
-<pre class="devsite-click-to-copy">
-  <code class="devsite-terminal">wget https://github.com/bazelbuild/bazel/releases/download/5.1.0/bazel_5.1.0-linux-x86_64.deb
-</code>
-  <code class="devsite-terminal">sudo dpkg -i bazel_5.1.0-linux-x86_64.deb</code>
-=======
 Download and install `bazel` version 5.3.0:
 
 <!-- common_typos_disable -->
@@ -112,7 +100,6 @@
   <code class="devsite-terminal">wget https://github.com/bazelbuild/bazel/releases/download/5.3.0/bazel_5.3.0-linux-x86_64.deb
 </code>
   <code class="devsite-terminal">sudo dpkg -i bazel_5.3.0-linux-x86_64.deb</code>
->>>>>>> 2c1e7fa4
 </pre>
 <!-- common_typos_enable -->
 
